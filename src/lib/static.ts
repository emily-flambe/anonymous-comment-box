--- conflicted
+++ resolved
@@ -4,8 +4,6 @@
   '/index.html': '/index.html',
   '/styles.css': '/styles.css',
   '/script.js': '/script.js',
-  '/widget.js': '/widget.js',
-  '/widget-demo.html': '/widget-demo.html',
 };
 
 // Embed static assets as strings
@@ -89,7 +87,7 @@
                                 <div class="preview-text" id="originalPreview"></div>
                             </div>
                             <div class="preview-transformed">
-                                <h4>Email Preview</h4>
+                                <h4>Transformed Message</h4>
                                 <div class="preview-text" id="transformedPreview"></div>
                             </div>
                         </div>
@@ -737,18 +735,8 @@
             \${data.transformedMessage}
         </div>\`;
     } else {
-<<<<<<< HEAD
-        // Display the full email format including headers if available
-        if (data.emailPreview) {
-            transformedPreview.textContent = data.emailPreview;
-        } else {
-            // Fallback to just the transformed message if emailPreview is not available
-            transformedPreview.textContent = data.transformedMessage;
-        }
-=======
         // Display the transformed message
         transformedPreview.textContent = data.transformedMessage;
->>>>>>> e8b23b44
     }
     
     previewContainer.classList.remove('hidden');
@@ -907,547 +895,6 @@
     initializeRateLimit();
 });`;
 
-const widgetContent = `// Anonymous Comment Box Widget
-(function() {
-  // Widget initialization code
-  console.log('Anonymous Comment Box widget loaded');
-  
-  // TODO: Add actual widget implementation
-  // This will include:
-  // - Widget injection logic
-  // - Iframe or embedded form creation
-  // - Communication with parent page
-  // - Styling and configuration options
-})();`;
-
-const widgetDemoContent = `<!DOCTYPE html>
-<html lang="en">
-<head>
-    <meta charset="UTF-8">
-    <meta name="viewport" content="width=device-width, initial-scale=1.0">
-    <title>Anonymous Comment Box - Widget Demo</title>
-    <style>
-        * {
-            margin: 0;
-            padding: 0;
-            box-sizing: border-box;
-        }
-
-        body {
-            font-family: -apple-system, BlinkMacSystemFont, 'Segoe UI', Roboto, 'Helvetica Neue', Arial, sans-serif;
-            line-height: 1.6;
-            color: #333;
-            background-color: #f7f8fa;
-        }
-
-        .header {
-            background: #5b21b6;
-            color: white;
-            padding: 2rem 0;
-            box-shadow: 0 2px 4px rgba(0,0,0,0.1);
-        }
-
-        .container {
-            max-width: 1200px;
-            margin: 0 auto;
-            padding: 0 2rem;
-        }
-
-        .header h1 {
-            font-size: 2.5rem;
-            margin-bottom: 0.5rem;
-        }
-
-        .header p {
-            font-size: 1.125rem;
-            opacity: 0.9;
-        }
-
-        .main-content {
-            padding: 3rem 0;
-        }
-
-        .section {
-            background: white;
-            border-radius: 12px;
-            padding: 2rem;
-            margin-bottom: 2rem;
-            box-shadow: 0 1px 3px rgba(0,0,0,0.1);
-        }
-
-        .section h2 {
-            color: #5b21b6;
-            font-size: 1.875rem;
-            margin-bottom: 1rem;
-        }
-
-        .section h3 {
-            color: #4c1d95;
-            font-size: 1.375rem;
-            margin-top: 2rem;
-            margin-bottom: 1rem;
-        }
-
-        .code-block {
-            background: #f3f4f6;
-            border: 1px solid #e5e7eb;
-            border-radius: 8px;
-            padding: 1.5rem;
-            font-family: 'Courier New', monospace;
-            font-size: 0.875rem;
-            overflow-x: auto;
-            margin: 1rem 0;
-            position: relative;
-        }
-
-        .code-block pre {
-            margin: 0;
-            white-space: pre-wrap;
-            word-break: break-word;
-        }
-
-        .copy-btn {
-            position: absolute;
-            top: 0.75rem;
-            right: 0.75rem;
-            background: #5b21b6;
-            color: white;
-            border: none;
-            border-radius: 6px;
-            padding: 0.5rem 1rem;
-            font-size: 0.75rem;
-            cursor: pointer;
-            transition: background 0.2s;
-        }
-
-        .copy-btn:hover {
-            background: #4c1d95;
-        }
-
-        .copy-btn.copied {
-            background: #10b981;
-        }
-
-        .demo-preview {
-            background: #f9fafb;
-            border: 2px dashed #e5e7eb;
-            border-radius: 8px;
-            padding: 2rem;
-            margin: 1.5rem 0;
-            min-height: 200px;
-            position: relative;
-        }
-
-        .demo-label {
-            position: absolute;
-            top: -12px;
-            left: 1rem;
-            background: white;
-            padding: 0 0.5rem;
-            font-size: 0.875rem;
-            color: #6b7280;
-            font-weight: 600;
-        }
-
-        .attributes-table {
-            width: 100%;
-            border-collapse: collapse;
-            margin: 1rem 0;
-        }
-
-        .attributes-table th,
-        .attributes-table td {
-            text-align: left;
-            padding: 0.75rem;
-            border-bottom: 1px solid #e5e7eb;
-        }
-
-        .attributes-table th {
-            background: #f9fafb;
-            font-weight: 600;
-            color: #4b5563;
-        }
-
-        .attributes-table code {
-            background: #f3f4f6;
-            padding: 0.125rem 0.375rem;
-            border-radius: 4px;
-            font-size: 0.875rem;
-        }
-
-        .feature-grid {
-            display: grid;
-            grid-template-columns: repeat(auto-fit, minmax(300px, 1fr));
-            gap: 1.5rem;
-            margin: 1.5rem 0;
-        }
-
-        .feature-card {
-            background: #f9fafb;
-            border-radius: 8px;
-            padding: 1.5rem;
-        }
-
-        .feature-card h4 {
-            color: #5b21b6;
-            margin-bottom: 0.5rem;
-        }
-
-        .feature-card p {
-            color: #6b7280;
-            font-size: 0.875rem;
-        }
-
-        .alert {
-            background: #fef3c7;
-            border: 1px solid #fbbf24;
-            border-radius: 8px;
-            padding: 1rem 1.25rem;
-            margin: 1.5rem 0;
-            display: flex;
-            align-items: start;
-            gap: 0.75rem;
-        }
-
-        .alert-icon {
-            color: #f59e0b;
-            font-size: 1.25rem;
-            flex-shrink: 0;
-        }
-
-        .alert-content {
-            flex: 1;
-        }
-
-        .alert-content strong {
-            color: #92400e;
-        }
-
-        .footer {
-            background: #f3f4f6;
-            padding: 2rem 0;
-            margin-top: 4rem;
-            text-align: center;
-            color: #6b7280;
-        }
-
-        .footer a {
-            color: #5b21b6;
-            text-decoration: none;
-        }
-
-        .footer a:hover {
-            text-decoration: underline;
-        }
-
-        /* Widget iframe styles for demo */
-        .widget-iframe {
-            width: 100%;
-            height: 600px;
-            border: none;
-            border-radius: 8px;
-        }
-
-        @media (max-width: 768px) {
-            .header h1 {
-                font-size: 2rem;
-            }
-
-            .section {
-                padding: 1.5rem;
-            }
-
-            .code-block {
-                padding: 1rem;
-                font-size: 0.75rem;
-            }
-
-            .feature-grid {
-                grid-template-columns: 1fr;
-            }
-        }
-    </style>
-</head>
-<body>
-    <header class="header">
-        <div class="container">
-            <h1>Anonymous Comment Box Widget</h1>
-            <p>Embed anonymous feedback forms on any website with a single line of code</p>
-        </div>
-    </header>
-
-    <main class="main-content">
-        <div class="container">
-            <!-- Live Demo Section -->
-            <section class="section">
-                <h2>Live Demo</h2>
-                <p>Try out the anonymous comment box below. This is exactly how it will appear on your website.</p>
-                
-                <div class="demo-preview">
-                    <span class="demo-label">Widget Preview</span>
-                    <script 
-                        src="/widget.js" 
-                        data-recipient="demo@example.com"
-                        data-title="Product Feedback">
-                    </script>
-                </div>
-            </section>
-
-            <!-- Quick Start Section -->
-            <section class="section">
-                <h2>Quick Start</h2>
-                <p>Add the anonymous comment box to your website in seconds. Just copy and paste this code where you want the widget to appear:</p>
-                
-                <div class="code-block">
-                    <button class="copy-btn" onclick="copyCode(this, 'basic-code')">Copy</button>
-                    <pre id="basic-code">&lt;script 
-    src="https://your-domain.com/widget.js" 
-    data-recipient="feedback@yourcompany.com"
-    data-title="Send Us Feedback"&gt;
-&lt;/script&gt;</pre>
-                </div>
-
-                <div class="alert">
-                    <span class="alert-icon">⚠️</span>
-                    <div class="alert-content">
-                        <strong>Important:</strong> Replace <code>your-domain.com</code> with your actual deployment domain and <code>feedback@yourcompany.com</code> with your email address.
-                    </div>
-                </div>
-            </section>
-
-            <!-- Configuration Options Section -->
-            <section class="section">
-                <h2>Configuration Options</h2>
-                <p>Customize the widget behavior using data attributes:</p>
-                
-                <table class="attributes-table">
-                    <thead>
-                        <tr>
-                            <th>Attribute</th>
-                            <th>Description</th>
-                            <th>Example</th>
-                            <th>Required</th>
-                        </tr>
-                    </thead>
-                    <tbody>
-                        <tr>
-                            <td><code>data-recipient</code></td>
-                            <td>Email address where feedback will be sent</td>
-                            <td><code>feedback@company.com</code></td>
-                            <td>Yes</td>
-                        </tr>
-                        <tr>
-                            <td><code>data-title</code></td>
-                            <td>Custom title for the feedback form</td>
-                            <td><code>Contact Support</code></td>
-                            <td>No</td>
-                        </tr>
-                        <tr>
-                            <td><code>data-theme</code></td>
-                            <td>Color theme (light/dark)</td>
-                            <td><code>dark</code></td>
-                            <td>No</td>
-                        </tr>
-                        <tr>
-                            <td><code>data-position</code></td>
-                            <td>Widget position (inline/modal)</td>
-                            <td><code>modal</code></td>
-                            <td>No</td>
-                        </tr>
-                    </tbody>
-                </table>
-            </section>
-
-            <!-- Integration Examples Section -->
-            <section class="section">
-                <h2>Integration Examples</h2>
-                
-                <h3>Basic Integration</h3>
-                <p>Simple feedback form with default settings:</p>
-                <div class="code-block">
-                    <button class="copy-btn" onclick="copyCode(this, 'example-basic')">Copy</button>
-                    <pre id="example-basic">&lt;script 
-    src="https://your-domain.com/widget.js" 
-    data-recipient="hr@company.com"&gt;
-&lt;/script&gt;</pre>
-                </div>
-
-                <h3>Custom Title</h3>
-                <p>Feedback form with a custom title:</p>
-                <div class="code-block">
-                    <button class="copy-btn" onclick="copyCode(this, 'example-title')">Copy</button>
-                    <pre id="example-title">&lt;script 
-    src="https://your-domain.com/widget.js" 
-    data-recipient="product@startup.com"
-    data-title="Product Suggestions"&gt;
-&lt;/script&gt;</pre>
-                </div>
-
-                <h3>Dark Theme Modal</h3>
-                <p>Modal popup with dark theme:</p>
-                <div class="code-block">
-                    <button class="copy-btn" onclick="copyCode(this, 'example-modal')">Copy</button>
-                    <pre id="example-modal">&lt;script 
-    src="https://your-domain.com/widget.js" 
-    data-recipient="support@app.com"
-    data-title="Report an Issue"
-    data-theme="dark"
-    data-position="modal"&gt;
-&lt;/script&gt;</pre>
-                </div>
-
-                <h3>Multiple Forms on One Page</h3>
-                <p>You can add multiple feedback forms with different configurations:</p>
-                <div class="code-block">
-                    <button class="copy-btn" onclick="copyCode(this, 'example-multiple')">Copy</button>
-                    <pre id="example-multiple">&lt;!-- HR Feedback Form --&gt;
-&lt;div id="hr-feedback"&gt;
-    &lt;script 
-        src="https://your-domain.com/widget.js" 
-        data-recipient="hr@company.com"
-        data-title="HR Feedback"&gt;
-    &lt;/script&gt;
-&lt;/div&gt;
-
-&lt;!-- Product Feedback Form --&gt;
-&lt;div id="product-feedback"&gt;
-    &lt;script 
-        src="https://your-domain.com/widget.js" 
-        data-recipient="product@company.com"
-        data-title="Product Ideas"&gt;
-    &lt;/script&gt;
-&lt;/div&gt;</pre>
-                </div>
-            </section>
-
-            <!-- Features Section -->
-            <section class="section">
-                <h2>Key Features</h2>
-                
-                <div class="feature-grid">
-                    <div class="feature-card">
-                        <h4>🔒 Complete Anonymity</h4>
-                        <p>Messages are transformed by AI to mask writing style. No tracking or identifying information is collected.</p>
-                    </div>
-                    <div class="feature-card">
-                        <h4>⏱️ Random Delay</h4>
-                        <p>Feedback is delivered after a random 1-6 hour delay to prevent timing correlation.</p>
-                    </div>
-                    <div class="feature-card">
-                        <h4>🎨 Customizable</h4>
-                        <p>Match your brand with custom titles, themes, and positioning options.</p>
-                    </div>
-                    <div class="feature-card">
-                        <h4>📱 Responsive</h4>
-                        <p>Works perfectly on desktop, tablet, and mobile devices.</p>
-                    </div>
-                    <div class="feature-card">
-                        <h4>🚀 Easy Integration</h4>
-                        <p>Add to any website with a single script tag. No backend changes required.</p>
-                    </div>
-                    <div class="feature-card">
-                        <h4>🛡️ Secure</h4>
-                        <p>All communications are encrypted and no data is stored after delivery.</p>
-                    </div>
-                </div>
-            </section>
-
-            <!-- Implementation Guide Section -->
-            <section class="section">
-                <h2>Implementation Guide</h2>
-                
-                <h3>Step 1: Deploy the Application</h3>
-                <p>First, deploy the anonymous comment box application to your preferred hosting platform (Cloudflare Workers recommended).</p>
-                
-                <h3>Step 2: Configure Email Settings</h3>
-                <p>Set up your Gmail OAuth credentials or SMTP settings to enable email delivery.</p>
-                
-                <h3>Step 3: Add the Widget</h3>
-                <p>Copy the widget code and paste it into your website's HTML where you want the feedback form to appear.</p>
-                
-                <h3>Step 4: Customize (Optional)</h3>
-                <p>Adjust the data attributes to match your needs and brand.</p>
-                
-                <div class="alert">
-                    <span class="alert-icon">💡</span>
-                    <div class="alert-content">
-                        <strong>Pro Tip:</strong> Test the widget in a staging environment first to ensure it works correctly with your email configuration.
-                    </div>
-                </div>
-            </section>
-
-            <!-- Troubleshooting Section -->
-            <section class="section">
-                <h2>Troubleshooting</h2>
-                
-                <h3>Widget Not Appearing</h3>
-                <ul>
-                    <li>Verify the script URL is correct and accessible</li>
-                    <li>Check browser console for JavaScript errors</li>
-                    <li>Ensure the parent container has sufficient space</li>
-                </ul>
-                
-                <h3>Emails Not Being Received</h3>
-                <ul>
-                    <li>Confirm email configuration in the application settings</li>
-                    <li>Check spam/junk folders</li>
-                    <li>Verify the recipient email address is correct</li>
-                </ul>
-                
-                <h3>Styling Issues</h3>
-                <ul>
-                    <li>The widget uses an iframe to prevent CSS conflicts</li>
-                    <li>Use the <code>data-theme</code> attribute for basic customization</li>
-                    <li>For advanced styling, modify the widget source code</li>
-                </ul>
-            </section>
-        </div>
-    </main>
-
-    <footer class="footer">
-        <div class="container">
-            <p>Anonymous Comment Box · <a href="https://github.com/emily-flambe/anonymous-comment-box" target="_blank">GitHub</a> · <a href="/">Try It Now</a></p>
-        </div>
-    </footer>
-
-    <script>
-        function copyCode(button, codeId) {
-            const codeElement = document.getElementById(codeId);
-            const textToCopy = codeElement.textContent;
-            
-            navigator.clipboard.writeText(textToCopy).then(() => {
-                const originalText = button.textContent;
-                button.textContent = 'Copied!';
-                button.classList.add('copied');
-                
-                setTimeout(() => {
-                    button.textContent = originalText;
-                    button.classList.remove('copied');
-                }, 2000);
-            }).catch(err => {
-                console.error('Failed to copy:', err);
-                // Fallback for older browsers
-                const textArea = document.createElement('textarea');
-                textArea.value = textToCopy;
-                textArea.style.position = 'fixed';
-                textArea.style.opacity = '0';
-                document.body.appendChild(textArea);
-                textArea.select();
-                document.execCommand('copy');
-                document.body.removeChild(textArea);
-                
-                button.textContent = 'Copied!';
-                button.classList.add('copied');
-                setTimeout(() => {
-                    button.textContent = 'Copy';
-                    button.classList.remove('copied');
-                }, 2000);
-            });
-        }
-    </script>
-</body>
-</html>`;
-
 export async function handleStaticAssets(request: Request, url: URL, env?: any): Promise<Response> {
   const path = staticFiles[url.pathname] || url.pathname;
   
@@ -1483,18 +930,6 @@
       });
     }
     
-    if (path === '/widget.js') {
-      return new Response(widgetContent, {
-        headers: { 'Content-Type': 'application/javascript; charset=utf-8' },
-      });
-    }
-    
-    if (path === '/widget-demo.html') {
-      return new Response(widgetDemoContent, {
-        headers: { 'Content-Type': 'text/html; charset=utf-8' },
-      });
-    }
-    
     return new Response('Not Found', { status: 404 });
     
   } catch (error) {
