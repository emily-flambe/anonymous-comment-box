--- conflicted
+++ resolved
@@ -144,21 +144,8 @@
 }
 
 function formatEmailPreview(message: string, env: Env): string {
-<<<<<<< HEAD
-  // Format the email preview to match the actual email format sent via Gmail
-  const emailContent = [
-    `To: ${env.RECIPIENT_EMAIL}`,
-    `Subject: Anonymous Feedback`,
-    `Content-Type: text/plain; charset=utf-8`,
-    ``,
-    message
-  ].join('\r\n');
-  
-  return emailContent;
-=======
   // Return only the transformed message content for preview
   return message;
->>>>>>> e8b23b44
 }
 
 function createErrorResponse(message: string, status: number, additionalData?: any): Response {
