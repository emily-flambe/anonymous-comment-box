# Anonymous Comment Box

A privacy-first web application for collecting completely anonymous feedback through AI-powered message transformation and time-blind queuing.

## ✨ Features

- **🔒 True Anonymity**: AI personas mask writing style, random delays hide submission timing
- **🚀 Instant Setup**: Deploy to Cloudflare Workers in under 5 minutes
- **🎭 AI Transformation**: 8 unique personas transform messages while preserving meaning
- **📧 Gmail Integration**: Simple OAuth setup, no domain verification required
- **⚡ Serverless**: Built on Cloudflare Workers - globally distributed, zero maintenance
- **🔐 Privacy-First**: No tracking, no cookies, no user identification possible

## 🎯 Use Cases

- **Team Feedback**: Safe space for honest opinions about processes, management, culture
- **Event Feedback**: Anonymous conference/workshop feedback without fear of identification
- **Academic Research**: Collect sensitive opinions for research studies
- **Product Feedback**: Get unfiltered user feedback without social desirability bias
- **Whistleblowing**: Secure channel for reporting issues in organizations

## 🚀 Quick Start

1. **Clone and Install**
   ```bash
   git clone https://github.com/yourusername/anonymous-comment-box.git
   cd anonymous-comment-box
   npm install
   ```

2. **Setup Gmail API** (2 minutes)
   ```bash
   # Follow the guide in docs/setup/gmail-setup.md
   wrangler secret put GMAIL_ACCESS_TOKEN
   ```

3. **Deploy to Cloudflare**
   ```bash
   npm run deploy
   ```

4. **Done!** Your anonymous feedback box is live at `your-app.workers.dev`

[**📖 Full Setup Guide →**](docs/setup/quickstart.md)

## 🏗️ How It Works

```
User Input → AI Transformation → Time-Blind Queue → Email Delivery
     ↓              ↓                   ↓              ↓
"This sucks"   "Well, I reckon     Random 1-6h      Batch email
               this here thing      delay            with persona
               ain't working                         tag
               right, y'all"
```

1. **User submits feedback** through a simple web form
2. **AI persona transformation** rewrites the message to mask writing style
3. **Time-blind queuing** adds random delays (1-6 hours) to prevent timing correlation
4. **Batch email delivery** sends anonymized feedback via Gmail API

## 🎭 Available Personas

- **Nervous Southerner**: "Well, I reckon this might could be better, if that's alright..."
- **Excited Californian**: "Dude, this is totally rad but maybe we could optimize..."
- **Formal Academic**: "The aforementioned implementation exhibits certain deficiencies..."
- **Brooklyn Native**: "Listen, this thing's broken and you gotta fix it, capisce?"
- **Midwest Polite**: "Oh, this is really great! Maybe just a tiny suggestion..."
- **Tech Bro**: "We need to pivot this workflow to optimize our KPIs..."
- **Zen Philosopher**: "In mindful consideration, this path may benefit from adjustment..."
- **Pirate Captain**: "Arrr, this here contraption be needin' some work, savvy?"

## 📁 Project Structure

```
├── src/
│   ├── api/           # API endpoints (submit, queue processing)
│   ├── lib/           # Core logic (AI transform, queue, email)
│   ├── static/        # Frontend (HTML, CSS, JS)
│   └── types/         # TypeScript definitions
├── docs/              # Documentation
├── tests/             # Test suites
└── wrangler.toml      # Cloudflare Workers configuration
```

## 🛡️ Privacy & Security

- **No User Tracking**: Zero cookies, localStorage, or session data
- **No IP Logging**: Rate limiting only, no permanent storage
- **End-to-End Protection**: TLS 1.3 in transit, AES-256 at rest
- **Automatic Deletion**: Messages auto-expire after delivery
- **AI Anonymization**: Writing style completely transformed
- **Time Obfuscation**: Random delays prevent timing correlation

## 📚 Documentation

<<<<<<< HEAD
- [**Quick Start Guide**](docs/setup/quickstart.md) - Get running in 5 minutes
- [**Gmail Setup**](docs/setup/gmail-setup.md) - OAuth configuration walkthrough
- [**Deployment Guide**](docs/setup/deployment.md) - Cloudflare Workers deployment
- [**Architecture Overview**](docs/design/architecture.md) - Technical design details
- [**Development Guide**](docs/contributing/development.md) - Local development setup
- [**API Reference**](docs/design/api-reference.md) - Endpoint documentation
=======
### 🚀 Getting Started
- [**Quick Start Guide**](docs/setup/quickstart.md) - Get running in 5 minutes
- [**Gmail API Setup**](docs/setup/gmail-setup.md) - Complete OAuth configuration
- [**Deployment Guide**](docs/setup/deployment.md) - Cloudflare Workers deployment

### 🏗️ Architecture & Design
- [**System Architecture**](docs/design/architecture.md) - Technical overview and design decisions
- [**API Reference**](docs/design/api-reference.md) - Complete API documentation
- [**Security Model**](docs/design/security.md) - Privacy and security implementation

### ✨ Features
- [**Message Customization**](docs/features/message-customization.md) - AI personas and preview system (Future)
- [**Rate Limiting**](docs/features/rate-limiting.md) - Abuse prevention system
- [**Email Templates**](docs/features/email-templates.md) - Delivery formatting

### 🛠️ Development
- [**Development Setup**](docs/contributing/development.md) - Local development environment
- [**Testing Guide**](docs/contributing/testing.md) - Test suites and strategies
- [**Contributing Guidelines**](docs/contributing/contributing.md) - How to contribute

### 📊 Operations
- [**Monitoring**](docs/operations/monitoring.md) - Metrics and alerting
- [**Troubleshooting**](docs/operations/troubleshooting.md) - Common issues and solutions
- [**Performance**](docs/operations/performance.md) - Optimization and scaling
>>>>>>> 49c0241e

## 🚀 Tech Stack

- **Runtime**: Cloudflare Workers (Edge computing)
- **Storage**: Cloudflare KV (Global key-value store)
- **AI**: Anthropic Claude API (Message transformation)
- **Email**: Gmail API (Zero-config email delivery)
- **Frontend**: Vanilla JavaScript (No framework overhead)
- **Language**: TypeScript (Type safety)

## 🤝 Contributing

We welcome contributions! Please see our [Development Guide](docs/contributing/development.md) for details.

1. Fork the repository
2. Create a feature branch (`git checkout -b feature/amazing-feature`)
3. Make your changes
4. Add tests for new functionality
5. Run tests (`npm test`)
6. Commit your changes (`git commit -m 'Add amazing feature'`)
7. Push to the branch (`git push origin feature/amazing-feature`)
8. Open a Pull Request

## 📄 License

This project is licensed under the MIT License - see the [LICENSE](LICENSE) file for details.

## 🙏 Acknowledgments

- [Cloudflare Workers](https://workers.cloudflare.com/) for the serverless platform
- [Anthropic Claude](https://www.anthropic.com/) for AI-powered transformations
- [Gmail API](https://developers.google.com/gmail/api) for reliable email delivery

---

**Made with ❤️ for privacy and honest feedback**

[Live Demo](https://your-app.workers.dev) • [Documentation](docs/) • [Issues](../../issues) • [Discussions](../../discussions)<|MERGE_RESOLUTION|>--- conflicted
+++ resolved
@@ -94,14 +94,6 @@
 
 ## 📚 Documentation
 
-<<<<<<< HEAD
-- [**Quick Start Guide**](docs/setup/quickstart.md) - Get running in 5 minutes
-- [**Gmail Setup**](docs/setup/gmail-setup.md) - OAuth configuration walkthrough
-- [**Deployment Guide**](docs/setup/deployment.md) - Cloudflare Workers deployment
-- [**Architecture Overview**](docs/design/architecture.md) - Technical design details
-- [**Development Guide**](docs/contributing/development.md) - Local development setup
-- [**API Reference**](docs/design/api-reference.md) - Endpoint documentation
-=======
 ### 🚀 Getting Started
 - [**Quick Start Guide**](docs/setup/quickstart.md) - Get running in 5 minutes
 - [**Gmail API Setup**](docs/setup/gmail-setup.md) - Complete OAuth configuration
@@ -126,7 +118,6 @@
 - [**Monitoring**](docs/operations/monitoring.md) - Metrics and alerting
 - [**Troubleshooting**](docs/operations/troubleshooting.md) - Common issues and solutions
 - [**Performance**](docs/operations/performance.md) - Optimization and scaling
->>>>>>> 49c0241e
 
 ## 🚀 Tech Stack
 
